--- conflicted
+++ resolved
@@ -54,20 +54,8 @@
 }
 
 const handleNavigation = (sectionId) => {
-<<<<<<< HEAD
-  const element = document.getElementById(sectionId)
-  if (element) {
-    const headerOffset = 80
-    const elementPosition = element.offsetTop - headerOffset
-    
-    window.scrollTo({
-      top: elementPosition,
-      behavior: 'smooth'
-    })
-=======
   if (isMobileMenuOpen.value) {
     isMobileMenuOpen.value = false
->>>>>>> 974e9b80
   }
   emit('navigate', sectionId)
 }
@@ -109,11 +97,7 @@
   -webkit-backdrop-filter: blur(10px);
   border-bottom: 1px solid rgba(0, 0, 0, 0.1);
   transition: all 0.3s ease;
-<<<<<<< HEAD
-  will-change: transform;
-=======
   //will-change: transform;
->>>>>>> 974e9b80
   width: 100%;
   max-width: 100vw;
   overflow-x: hidden;
@@ -175,11 +159,7 @@
     -webkit-overflow-scrolling: touch;
     scrollbar-width: none;
     -ms-overflow-style: none;
-<<<<<<< HEAD
-
-=======
-    
->>>>>>> 974e9b80
+    
     &::-webkit-scrollbar {
       display: none;
     }
@@ -202,11 +182,8 @@
       overflow-x: visible;
       max-height: calc(100vh - 70px);
       overflow-y: auto;
-<<<<<<< HEAD
-=======
       z-index: 9999;
       border-bottom: 1px solid rgba(0, 0, 0, 0.1);
->>>>>>> 974e9b80
       
       &--active {
         transform: translateY(0);
